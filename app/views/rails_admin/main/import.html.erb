--- conflicted
+++ resolved
@@ -39,11 +39,7 @@
     <% end -%>
     <% if @abstract_model.model.file_fields.any? -%>
     <div class="control-group">
-<<<<<<< HEAD
-      <label class="control-label" data-original-title="Click to reverse selection" onclick="jQuery(this).siblings('.controls').find('input').click()" rel="tooltip">File Fields</label>
-=======
       <label class="control-label" data-original-title="Click to reverse selection" onclick="jQuery(this).siblings('.controls').find('input').click()" rel="tooltip"><%= t('admin.import.belongs_to_fields') %></label>
->>>>>>> 775e061a
       <div class="controls">
         <ul>
         <% @abstract_model.model.file_fields.each do |field| -%>
@@ -56,11 +52,7 @@
     <% end -%>  
     <% if @abstract_model.model.many_fields.any? -%>
     <div class="control-group">
-<<<<<<< HEAD
-      <label class="control-label" data-original-title="Click to reverse selection" onclick="jQuery(this).siblings('.controls').find('input').click()" rel="tooltip">Many To Many Fields</label>
-=======
       <label class="control-label" data-original-title="Click to reverse selection" onclick="jQuery(this).siblings('.controls').find('input').click()" rel="tooltip"><%= t('admin.import.has_many_fields') %></label>
->>>>>>> 775e061a
       <div class="controls">
         <ul>
         <% @abstract_model.model.many_fields.each do |field| -%>
