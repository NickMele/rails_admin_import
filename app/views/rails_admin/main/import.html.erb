--- conflicted
+++ resolved
@@ -118,11 +118,7 @@
 
     <% [@abstract_model.model.belongs_to_fields, @abstract_model.model.many_fields].flatten.each do |field| -%>
     <div class="control-group">
-<<<<<<< HEAD
-      <label class="control-label" for="csv_options_encoding_to"><a href="<%= url_for(:action => :index, :model_name => @abstract_model.model.reflections[field].class_name.underscore) %>"><%= field.to_s.titleize %></a> mapping</label>
-=======
-      <label class="control-label" for="csv_options_encoding_to"><a href="<%= url_for(:action => :index, :model_name => field) %>"><%= field.to_s.titleize %></a> <%= t('admin.import.mapping') %></label>
->>>>>>> 226c2ef0
+      <label class="control-label" for="csv_options_encoding_to"><a href="<%= url_for(:action => :index, :model_name => @abstract_model.model.reflections[field].class_name.underscore) %>"><%= field.to_s.titleize %></a> t('admin.import.mapping')</label>
       <div class="controls">
         <select name="<%= field %>">
           <% @abstract_model.model.reflections[field].klass.new.attributes.keys.each do |key| -%>
