--- conflicted
+++ resolved
@@ -2,10 +2,7 @@
 
 # CI dependencies
 gem 'rails', '~> 4.2.0'
-<<<<<<< HEAD
-=======
 gem 'rails_admin', '~> 0.6'
->>>>>>> 254e81af
 
 case ENV['CI_ORM']
 when 'mongoid'
@@ -25,14 +22,6 @@
   gem 'rspec', '~> 3.0'
   gem 'rspec-rails', '~> 3.0'
   gem 'database_cleaner'
-  
-<<<<<<< HEAD
-
-=======
-  # TODO: remove
->>>>>>> 254e81af
-  gem 'pry'
-  gem 'pry-byebug'
 end
 
 # Declare your gem's dependencies in rails_admin_import.gemspec.
